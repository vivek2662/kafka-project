import { Component, ReactNode } from "react";
import React from "react";
import { TopicDetail, TopicMessage } from "../../../state/restInterfaces";
import { Table, Tooltip, Row, Popover, Button, Select, Input, Typography, message, Tag, Alert, Empty, ConfigProvider, Modal, AutoComplete, Space, Switch, Menu, Dropdown } from "antd";
import { observer } from "mobx-react";
import { api } from "../../../state/backendApi";
import { PreviewTag, TopicOffsetOrigin, FilterEntry, ColumnList } from "../../../state/ui";
import ReactJson, { CollapsedFieldProps } from 'react-json-view'
import prettyBytes from 'pretty-bytes';
import { sortField, range, makePaginationConfig } from "../../misc/common";
import { motion, AnimatePresence } from "framer-motion";
import { observable, computed, transaction, autorun, IReactionDisposer, untracked } from "mobx";
import { findElementDeep, cullText, ToJson } from "../../../utils/utils";
import { MotionDiv, MotionSpan, animProps_span_messagesStatus } from "../../../utils/animationProps";
import Paragraph from "antd/lib/typography/Paragraph";
import { ColumnProps } from "antd/lib/table";
import '../../../utils/arrayExtensions';
import { FilterableDataSource } from "../../../utils/filterableDataSource";
import { uiState } from "../../../state/uiState";
import qs from 'query-string';
import { parse as parseUrl, format as formatUrl } from "url";
import { editQuery } from "../../../utils/queryHelper";
<<<<<<< HEAD
import { numberToThousandsString, renderTimestamp, Label, OptionGroup, StatusIndicator, QuickTable, LayoutBypass } from "../../../utils/tsxUtils";
=======
import { filterConverter } from "../../../utils/filterHelper";
import { numberToThousandsString, renderTimestamp, ZeroSizeWrapper, Label, OptionGroup, StatusIndicator, QuickTable, LayoutBypass } from "../../../utils/tsxUtils";
>>>>>>> 4b794145

import Octicon, { SkipIcon as OctoSkip } from '@primer/octicons-react';
import { SyncIcon, XCircleIcon, PlusIcon } from '@primer/octicons-v2-react'

import queryString from 'query-string';
import { SettingOutlined, FilterOutlined, DeleteOutlined, PlusOutlined, QuestionCircleTwoTone, SettingFilled, EllipsisOutlined } from '@ant-design/icons';
import { SortOrder } from "antd/lib/table/interface";
import { IsDev } from "../../../utils/env";

import Editor from 'react-simple-code-editor';

import Prism, { languages as PrismLanguages } from "prismjs";
import 'prismjs/prism.js';
import 'prismjs/components/prism-javascript';
import "prismjs/components/prism-js-extras"
import 'prismjs/themes/prism.css';
import { timeStamp } from "console";



const { Text } = Typography;
const { Option } = Select;
const InputGroup = Input.Group;

/*
    TODO:
        - when the user has entered a specific offset, we should prevent selecting 'all' partitions, as that wouldn't make any sense.
        - add back summary of quick search  <this.FilterSummary />
*/

@observer
export class TopicMessageView extends Component<{ topic: TopicDetail }> {

    @observable previewDisplay: string[] = [];
    @observable allCurrentKeys: string[] = [];
    @observable showPreviewSettings = false;
    @observable showColumnSettings = false;

    @observable fetchError = null as Error | null;

    pageConfig = makePaginationConfig(uiState.topicSettings.messagesPageSize);
    messageSource = new FilterableDataSource<TopicMessage>(() => api.Messages, this.isFilterMatch, 16);

    autoSearchReaction: IReactionDisposer | null = null;
    quickSearchReaction: IReactionDisposer | null = null;

    currentSearchRun: string | null = null;

    constructor(props: { topic: TopicDetail }) {
        super(props);
        this.executeMessageSearch = this.executeMessageSearch.bind(this); // needed because we must pass the function directly as 'submit' prop
    }

    componentDidMount() {
        // unpack query parameters (if any)
        const searchParams = uiState.topicSettings.searchParams;
        const query = qs.parse(window.location.search);
        console.log("parsing query: " + ToJson(query));
        if (query.p != null) searchParams.partitionID = Number(query.p);
        if (query.s != null) searchParams.maxResults = Number(query.s);
        if (query.o != null) {
            searchParams.startOffset = Number(query.o);
            searchParams.offsetOrigin = (searchParams.startOffset >= 0) ? TopicOffsetOrigin.Custom : searchParams.startOffset;
        }
        if (query.q != null) uiState.topicSettings.quickSearch = String(query.q);

        // Auto search when parameters change

        this.autoSearchReaction = autorun(() => this.searchFunc('auto'), { delay: 100, name: 'auto search when parameters change' });

        // Quick search -> url
        this.quickSearchReaction = autorun(() => {
            editQuery(query => {
                const q = String(uiState.topicSettings.quickSearch);
                query["q"] = q ? q : undefined;
            })
        }, { name: 'update query string' });

        /*
        message.config({ top: 8 });
        const content = <div>
            <div style={{ minWidth: '300px', lineHeight: 0 }}>
                <Progress percent={80} showInfo={false} status='active' size='small' style={{ lineHeight: 1 }} />
            </div>
            <div style={{ display: 'flex', fontFamily: '"Open Sans", sans-serif', fontWeight: 600, fontSize: '80%' }}>
                <div>Status</div>
                <div style={{ marginLeft: 'auto', paddingLeft: '2em' }}>76/200</div>
            </div>
        </div>
        const hide = message.open({ content: content, key: 'messageSearchStatus', icon: <span />, duration: null, type: 'loading' });
        */
        //setTimeout(hide, 2000);

        const searchProgressIndicatorReaction = autorun(() => {

        });

        this.messageSource.filterText = uiState.topicSettings.quickSearch;
    }
    componentWillUnmount() {
        this.messageSource.dispose();
        if (this.autoSearchReaction)
            this.autoSearchReaction();
        if (this.quickSearchReaction)
            this.quickSearchReaction();
    }

    render() {
        return <>
            <this.SearchControlsBar />

            {/* Message Table (or error display) */}
            {this.fetchError
                ? <Alert
                    type="error" showIcon
                    message="Backend API Error"
                    description={<div>
                        <Text>Please check and modify the request before resubmitting.</Text>
                        <div className='codeBox'>{this.fetchError.message}</div>
                        <Button onClick={() => this.executeMessageSearch()}>
                            Retry Search
                        </Button>
                    </div>}
                />
                : <>
                    <Row align='middle' style={{ marginBottom: '0rem', display: 'flex', alignItems: 'center' }} >
                        {/*
                            todo: move this below the table (aligned left)
                            This requires more work becasue we'd have to remove the pagination controls from the table and provide our own
                         */}
                        {/* <this.SearchQueryAdditionalInfo /> */}
                    </Row>

                    <this.MessageTable />
                </>
            }
        </>
    }
    SearchControlsBar = observer(() => {
        const searchParams = uiState.topicSettings.searchParams;
        const topic = this.props.topic;
        const spaceStyle = { marginRight: '16px', marginTop: '12px' };
        return <React.Fragment>
            <div style={{ margin: '0 1px', marginBottom: '12px', display: 'flex', flexWrap: 'wrap', alignItems: 'flex-end' }}>
                {/* Search Settings*/}
                <Label text='Partition' style={{ ...spaceStyle }}>
                    <Select<number> value={searchParams.partitionID} onChange={c => searchParams.partitionID = c} style={{ width: '9em' }} size='middle'>
                        <Select.Option key='all' value={-1}>All</Select.Option>
                        {range(0, topic.partitionCount).map(i =>
                            <Select.Option key={i} value={i}>Partition {i.toString()}</Select.Option>)}
                    </Select>
                </Label>
                <Label text='Start Offset' style={{ ...spaceStyle }}>
                    <InputGroup compact style={{ display: 'inline-block', width: 'auto' }}>
                        <Select<TopicOffsetOrigin> value={searchParams.offsetOrigin} onChange={e => searchParams.offsetOrigin = e} size='middle'
                            dropdownMatchSelectWidth={false} style={{ width: '9em' }}
                        >
                            {/* riki's solution: */}
                            { /* First */}
                            { /* Last */}
                            { /* Next */}
                            { /* Custom */}
                            {/* weeco's solution: https://i.imgur.com/mhbgyPS.png */}
                            <Option value={TopicOffsetOrigin.End}>Newest</Option>
                            <Option value={TopicOffsetOrigin.EndMinusResults}>Newest<span style={{ opacity: '90%' }}>-{searchParams.maxResults}</span></Option>
                            <Option value={TopicOffsetOrigin.Start}>Oldest</Option>
                            <Option value={TopicOffsetOrigin.Custom}>Custom</Option>
                        </Select>
                        {
                            searchParams.offsetOrigin == TopicOffsetOrigin.Custom &&
                            <Input style={{ width: '7.5em' }} maxLength={20}
                                value={searchParams.startOffset} onChange={e => searchParams.startOffset = +e.target.value}
                                disabled={searchParams.offsetOrigin != TopicOffsetOrigin.Custom} />
                        }
                    </InputGroup>
                </Label>
                <Label text='Max Results' style={{ ...spaceStyle }}>
                    <Select<number> value={searchParams.maxResults} onChange={c => searchParams.maxResults = c} style={{ width: '9em' }} size='middle'>
                        {[1, 3, 5, 10, 20, 50, 100, 200, 500].map(i => <Select.Option key={i} value={i}>{i.toString()}</Select.Option>)}
                    </Select>
                </Label>
                <Label text='Filter' style={{ ...spaceStyle }}>
                    <div style={{ height: '32px', paddingTop: '3px' }}>
                        <Switch checked={searchParams.filtersEnabled} onChange={v => searchParams.filtersEnabled = v} />
                    </div>
                </Label>

                {/* Refresh Button */}
                <Label text='' style={{ ...spaceStyle }}>
                    <div style={{ display: 'flex' }}>

                        <AnimatePresence>
                            {api.MessageSearchPhase == null &&
                                <MotionSpan identityKey='btnRefresh' overrideAnimProps={animProps_span_messagesStatus}>
                                    <Tooltip title='Repeat current search'>
                                        <Button type='primary' onClick={() => this.searchFunc('manual')}>
                                            <SyncIcon size={16} />
                                        </Button>
                                    </Tooltip>
                                </MotionSpan>
                            }
                            {api.MessageSearchPhase != null &&
                                <MotionSpan identityKey='btnCancelSearch' overrideAnimProps={animProps_span_messagesStatus}>
                                    <Tooltip title='Stop searching'>
                                        <Button type='primary' danger onClick={() => api.stopMessageSearch()} style={{ padding: 0, width: '48px' }}>
                                            <LayoutBypass >
                                                <XCircleIcon size={20} />
                                            </LayoutBypass>
                                        </Button>
                                    </Tooltip>
                                </MotionSpan>
                            }
                        </AnimatePresence>
                    </div>
                </Label>

                {/* Quick Search */}
                <div style={{ marginTop: spaceStyle.marginTop, marginLeft: 'auto' }}>
                    <Input placeholder='Quick Search' allowClear={true} size='middle'
                        style={{ width: '200px', padding: '2px 8px', whiteSpace: 'nowrap' }}
                        value={uiState.topicSettings.quickSearch}
                        onChange={e => uiState.topicSettings.quickSearch = this.messageSource.filterText = e.target.value}
                        addonAfter={null} disabled={this.fetchError != null}
                    />
                </div>

                {/* Search Progress Indicator: "Consuming Messages 30/30" */}
                {api.MessageSearchPhase && searchParams.filters.length &&
                    <StatusIndicator
                        identityKey='messageSearch'
                        fillFactor={(api.Messages?.length ?? 0) / searchParams.maxResults}
                        statusText={api.MessageSearchPhase}
                        bytesConsumed={prettyBytes(api.MessagesBytesConsumed)}
                        messagesConsumed={String(api.MessagesTotalConsumed)}
                        progressText={`${api.Messages?.length ?? 0} / ${searchParams.maxResults}`}
                    />
                }

                {/* Filter Tags */}
                {searchParams.filtersEnabled && <div style={{ paddingTop: '1em', width: '100%' }}>
                    <MessageSearchFilterBar />
                </div>}



                {/* Button (live search?) */}
                {/* <div style={{ ...spaceStyle }}>
                    <Input.Group compact>
                        <Tooltip title='Load more messages'>
                            <Button type='primary' className='messagesSpecialIconButton'>
                                <span style={{ height: '100%' }}><ArrowRightIcon size={16} /></span>
                                <span style={{ height: '100%', marginLeft: '-11px', transform: 'rotate(90deg)' }} ><DashIcon size={18} /></span>
                            </Button>
                        </Tooltip>
                        <Tooltip title='Start live updating'>
                            <Button type='primary' className='messagesSpecialIconButton'>
                                <span style={{ height: '100%', width: '5px' }}><ChevronRightIcon size={16} /></span>
                                <span style={{ height: '100%' }} ><ChevronRightIcon size={16} /></span>
                            </Button>
                        </Tooltip>
                        <Button type='primary' className='messagesSpecialIconButton' style={{ padding: '0' }}>
                            <div style={{ height: '100%', background: 'linear-gradient(to right, white 0%, rgba(255,255,255,0) 50%, white 100%)', backgroundSize: '80%', backgroundRepeat: 'repeat', padding: '0 15px' }}>
                                <div style={{ width: '18px', height: '18px' }}>
                                    <SvgCircleStop style={{ verticalAlign: 'baseline', fill: 'hsl(0, 0%, 95%)' }} />
                                </div>
                            </div>
                        </Button>
                    </Input.Group>
                </div> */}
            </div>

        </React.Fragment>
    });

    searchFunc = (source: 'auto' | 'manual') => {

        // need to do this first, so we trigger mobx
        const params = uiState.topicSettings.searchParams;
        const searchParams = String(params.offsetOrigin) + params.maxResults + params.partitionID + params.startOffset;

        if (this.currentSearchRun)
            return console.log(`searchFunc: function already in progress (trigger:${source})`);

        const phase = untracked(() => api.MessageSearchPhase);
        if (phase)
            return console.log(`searchFunc: previous search still in progress (trigger:${source}, phase:${phase})`);

        try {
            this.currentSearchRun = searchParams;

            if (this.fetchError == null)
                untracked(() => this.executeMessageSearch());
        } catch (error) {
            console.error(error);
        } finally {
            this.currentSearchRun = null;
        }
    }

    cancelSearch = () => api.stopMessageSearch();

    isFilterMatch(str: string, m: TopicMessage) {
        str = str.toLowerCase();
        if (m.offset.toString().toLowerCase().includes(str)) return true;
        if (m.key && String(m.key).toLowerCase().includes(str)) return true;
        if (m.valueJson && m.valueJson.toLowerCase().includes(str)) return true;
        return false;
    }

    FilterSummary() {

        if (this && this.messageSource && this.messageSource.data) {
            // todo
        }
        else {
            return null;
        }

        const displayText = this.messageSource.data.length == api.Messages.length
            ? 'Filter matched all messages'
            : <><b>{this.messageSource.data.length}</b> results</>;

        return <div style={{ marginRight: '1em' }}>
            <MotionDiv identityKey={displayText}>
                <Text type='secondary'>{displayText}</Text>
            </MotionDiv>
        </div>
    }

    @computed
    get activeTags() {
        return uiState.topicSettings.previewTags.filter(t => t.active).map(t => t.value);
    }

    MessageTable = observer(() => {

        // debug...
        // let i = 0;
        // for (const x of this.messageSource.data) {
        //     let s = '';
        //     for (let j = 0; j < i; j++) s += simpleUniqueId(i.toString());
        //     x.key = s;
        //     i += 1;
        // }

        const previewButton = <>
            <span style={{ display: 'inline-flex', alignItems: 'center', height: 0, marginLeft: '4px' }}>
                <Button shape='round' className='hoverBorder' onClick={() => this.showPreviewSettings = true} style={{ color: '#1890ff', padding: '0 0.5em', background: 'transparent' }}>
                    <SettingOutlined style={{ fontSize: '1rem', transform: 'translateY(1px)' }} />
                    <span style={{ marginLeft: '.3em', fontSize: '85%' }}>Preview</span>
                    {(() => {
                        const count = uiState.topicSettings.previewTags.sum(t => t.active ? 1 : 0);
                        if (count > 0)
                            return <span style={{ marginLeft: '.3em' }}>(<b>{count} active</b>)</span>
                        return <></>;
                    })()}
                </Button>
            </span>
        </>

        const copyDropdown = (record: TopicMessage) => (
            <Menu>
                <Menu.Item key="0" onClick={() => this.copyMessage(record, "key")}>
                    Copy Key
                </Menu.Item>
                <Menu.Item key="1" onClick={() => this.copyMessage(record, "rawValue")}>
                    Copy Value (Raw)
                </Menu.Item>
                <Menu.Item key="2" onClick={() => this.copyMessage(record, "jsonValue")}>
                    Copy Value (JSON Format)
                </Menu.Item>
                <Menu.Item key="4" onClick={() => this.copyMessage(record, "timestamp")}>
                    Copy Epoch Timestamp
                </Menu.Item>
            </Menu>
        );

        const tsFormat = uiState.topicSettings.previewTimestamps;
        const IsColumnSettingsEnabled = uiState.topicSettings.previewColumnFields.length || uiState.topicSettings.previewTimestamps !== 'default';
        const columns: ColumnProps<TopicMessage>[] = [
            { width: 1, title: 'Offset', dataIndex: 'offset', sorter: sortField('offset'), defaultSortOrder: 'descend', render: (t: number) => numberToThousandsString(t) },
            { width: 1, title: 'Partition', dataIndex: 'partitionID', sorter: sortField('partitionID'), },
            { width: 1, title: 'Timestamp', dataIndex: 'timestamp', sorter: sortField('timestamp'), render: (t: number) => renderTimestamp(t, tsFormat) },
            { width: 3, title: 'Key', dataIndex: 'key', render: renderKey, sorter: this.keySorter },
            {
                width: 'auto',
                title: <span>Value {previewButton}</span>,
                dataIndex: 'value',
                render: (t, r) => <MessagePreview msg={r} previewFields={() => this.activeTags} />,
                //filteredValue: ['?'],
                //onFilter: (value, record) => { console.log(`Filtering value: ${value}`); return true; },
            },
            {
                width: 1, title: 'Size', dataIndex: 'size', render: (s) => { if (s > 1000) s = Math.round(s / 1000) * 1000; return prettyBytes(s) },
                sorter: (a, b) => b.size - a.size
            },
            {
                width: 1, title: ' ', key: 'action', className: 'msgTableActionColumn',
                filters: [],
                filterDropdownVisible: false,
                onFilterDropdownVisibleChange: (_) => this.showColumnSettings = true,
                filterIcon: (_) => {
                    return <Tooltip title='Column Settings' mouseEnterDelay={0.1}>
                        <SettingFilled style={IsColumnSettingsEnabled ? { color: '#1890ff' } : { color : '#a092a0' }}/>
                    </Tooltip>
                },
                render: (text, record) => !record.isValueNull && (
                        <Dropdown overlayClassName='disableAnimation' overlay={copyDropdown(record)} trigger={['click']}>
                            <Button className='iconButton' style={{ height: '100%', width: '100%', verticalAlign: 'middle' }} type='link' 
                                icon={<EllipsisOutlined style={{fontSize: '32px', display: 'flex', alignContent: 'center', justifyContent: 'center'}} />} size='middle'/>
                        </Dropdown>
                        // <ZeroSizeWrapper width={32} height={0}>
                        //     <Button className='iconButton' style={{ height: '40px', width: '40px' }} type='link' icon={<CopyOutlined />} size='middle' onClick={() => this.copyMessage(record)} />
                        // </ZeroSizeWrapper>
                        // <ZeroSizeWrapper width={32} height={0}>
                        //     <Button className='iconButton fill' style={{ height: '40px', width: '40px' }} type='link' icon={<LinkOutlined />} size='middle' onClick={() => this.copyLinkToMessage(record)} />
                        // </ZeroSizeWrapper>
                        // <Divider type="vertical" />
                ),
            },
        ];

        // If the previewColumnFields is empty then use the default columns, otherwise filter it based on it
        const filteredColumns: (ColumnProps<TopicMessage>)[] =
            uiState.topicSettings.previewColumnFields.length == 0 ?
                columns : uiState.topicSettings.previewColumnFields
                    .map(columnList =>
                        columns.find(c => c.dataIndex === columnList.dataIndex)
                    )
                    .filter(column => !!column)
                    // Add the action tab at the end
                    .concat(columns[columns.length - 1]) as (ColumnProps<TopicMessage>)[];

        return <>
            <ConfigProvider renderEmpty={this.empty}>
                <Table
                    style={{ margin: '0', padding: '0', whiteSpace: 'nowrap' }}
                    size='middle'
                    showSorterTooltip={false}
                    pagination={this.pageConfig}
                    onChange={(pagination) => {
                        if (pagination.pageSize) uiState.topicSettings.messagesPageSize = pagination.pageSize;
                        this.pageConfig.current = pagination.current;
                        this.pageConfig.pageSize = pagination.pageSize;
                    }}

                    dataSource={this.messageSource.data}

                    rowKey={r => r.offset + ' ' + r.partitionID + r.timestamp}
                    rowClassName={(r: TopicMessage) => (r.isValueNull) ? 'tombstone' : ''}

                    expandable={{
                        expandRowByClick: false,
                        expandIconColumnIndex: filteredColumns.findIndex(c => c.dataIndex === 'value'),
                        rowExpandable: _ => filteredColumns.findIndex(c => c.dataIndex === 'value') === -1 ? false : true,
                        expandedRowRender: record => RenderExpandedMessage(record),
                    }}

                    columns={filteredColumns}
                />

                {
                    (this.messageSource?.data?.length > 0) &&
                    <PreviewSettings allCurrentKeys={this.allCurrentKeys} getShowDialog={() => this.showPreviewSettings} setShowDialog={s => this.showPreviewSettings = s} />
                }

                <ColumnSettings allCurrentKeys={this.allCurrentKeys} getShowDialog={() => this.showColumnSettings} setShowDialog={s => this.showColumnSettings = s} />


            </ConfigProvider>
        </>
    })

    keySorter(a: TopicMessage, b: TopicMessage, sortOrder?: SortOrder): number {
        const ta = String(a.key) ?? "";
        const tb = String(b.key) ?? "";
        return ta.localeCompare(tb);
    }

    copyMessage(record: TopicMessage, field: "key" | "rawValue" | "jsonValue" | "timestamp") {

        switch(field) {
            case "key":
                typeof record.key === "string" ?
                    navigator.clipboard.writeText(record.key as string) :
                    navigator.clipboard.writeText(JSON.stringify(record.key));
                message.success('Key copied to clipboard', 5);
                break;
            case "rawValue":
                navigator.clipboard.writeText(record.valueJson);
                message.success('Raw Value copied to clipboard', 5);
                break;
            case "jsonValue":
                navigator.clipboard.writeText(JSON.stringify(record.value, null, 4));
                message.success('Message Value (JSON) copied to clipboard', 5);
                break;
            case "timestamp":
                navigator.clipboard.writeText(record.timestamp.toString());
                message.success('Epoch Timestamp copied to clipboard', 5);
                break;
            default:
                // empty
        }
    }

    copyLinkToMessage(record: TopicMessage) {
        const searchParams = { o: record.offset, p: record.partitionID, s: 1 };
        const query = queryString.stringify(searchParams);
        const url = parseUrl(window.location.href);
        url.search = query;

        const newUrl = formatUrl(url);
        console.log("copied url: " + newUrl);

        //navigator.clipboard.writeText(record.valueJson);
        //message.success('Message content (JSON) copied to clipboard', 5);
    }

    async executeMessageSearch(): Promise<void> {
        const searchParams = uiState.topicSettings.searchParams;

        if (searchParams.offsetOrigin != TopicOffsetOrigin.Custom)
            searchParams.startOffset = searchParams.offsetOrigin;

        editQuery(query => {
            query["p"] = String(searchParams.partitionID); // p = partition
            query["s"] = String(searchParams.maxResults); // s = size
            query["o"] = String(searchParams.startOffset); // o = offset
        })

        let filterCode: string = "";
        if (searchParams.filtersEnabled) {
            const functionNames: string[] = [];
            const functions: string[] = [];

            searchParams.filters.filter(e => e.isActive && e.code).forEach(e => {
                const name = `filter${functionNames.length + 1}`;
                functionNames.push(name);
                functions.push(`
function ${name}() {
    ${filterConverter(e.code)}
}`);
            });

            if (functions.length > 0) {
                filterCode = functions.join('\n\n') + "\n\n"
                    + `return ${functionNames.map(f => f + "()").join(' && ')}`;
                if (IsDev) console.log(`constructed filter code (${functions.length} functions)`, "\n\n" + filterCode);
            }
        }

        const request = {
            topicName: this.props.topic.topicName,
            partitionId: searchParams.partitionID,
            startOffset: searchParams.startOffset,
            maxResults: searchParams.maxResults,
            filterInterpreterCode: btoa(filterCode),
        };

        transaction(async () => {
            try {
                this.fetchError = null;
                api.startMessageSearch(request);
            } catch (error) {
                console.error('error in searchTopicMessages: ' + error.toString());
                this.fetchError = error;
            }
        });

    }

    /*
        SearchQueryAdditionalInfo = observer(() => {
            if (!api.MessageResponse) return null;
            if (api.MessageResponse.fetchedMessages === undefined) return null;
            const formatTime = (ms: number) => !!ms && ms > 0
                ? prettyMilliseconds(api.MessageResponse.elapsedMs, { secondsDecimalDigits: 2 })
                : "undefined";

            const warningDisplay = () => <>
                <Icon type="warning" theme="twoTone" twoToneColor="orange" style={{ fontSize: '150%', marginRight: '0.2em' }} />
                <Text type='warning' strong>
                    Backend aborted the search after <b>{formatTime(api.MessageResponse.elapsedMs)}</b> (fetched {api.MessageResponse.fetchedMessages} messages)
                </Text>
            </>

            const typeTags = api.MessageResponse.messages.map(m => m.valueType).distinct().map(t => this.formatTypeToTag(t)).filter(t => t != null);

            const normalDisplay = () => <>
                <Text type='secondary'>
                    <b>{api.MessageResponse.fetchedMessages}</b> messages (in <b>{formatTime(api.MessageResponse.elapsedMs)}</b>)
                </Text>
                <Divider type='vertical' />
                {typeTags}
            </>

            return <MotionAlways>
                <span style={{ display: 'flex', alignItems: 'center' }}>
                    <Divider type='vertical' />
                    {api.MessageResponse.isCancelled === true ? warningDisplay() : normalDisplay()}
                </span>
            </MotionAlways>
        })
    */

    formatTypeToTag(type: string) {
        type = String(type);
        switch (type) {
            case 'json': return <Tag key={1} color='orange'>JSON</Tag>
            case 'xml': return <Tag key={2} color='green'>XML</Tag>
            case 'avro': return <Tag key={3} color='blue'>Avro</Tag>
            case 'binary': return <Tag key={4} color='red'>Binary</Tag>
            case 'text': return <Tag key={5} color='gold'>Text</Tag>
            case '': return null;
        }
        return <Tag key={6} color='black'>Unknown: {type}</Tag>
    }

    empty = () => <Empty description={<>
        <Text type='secondary' strong style={{ fontSize: '125%' }}>No messages</Text>
        <br />
        <span>Either the selected topic/partition did not contain any messages</span>
    </>} />
}

const renderKey = (value: any, record: TopicMessage) => {
    const text = typeof value === 'string' ? value : ToJson(value);

    if (value == undefined || value == null || text.length == 0 || text == '{}')
        return <Tooltip title="Empty Key" mouseEnterDelay={0.1}>
            <span style={{ opacity: 0.66, marginLeft: '2px' }}><Octicon icon={OctoSkip} /></span>
        </Tooltip>

    if (text.length > 45) {

        const modal = () => Modal.info({
            title: 'Key',
            width: '80vw',
            centered: true,
            maskClosable: true,
            content: (
                <div style={{ display: 'flex', flexDirection: 'column' }}>
                    <div>
                        Full view of the key<br />
                        <b>todo: add different viewers here (plain, hex, ...)</b><br />
                        <b>todo: fix layout</b><br />
                    </div>
                    <div className='codeBox' style={{ margin: '1em 0 0 0', padding: '1em', whiteSpace: 'normal', wordBreak: 'break-all', overflowY: 'scroll', maxHeight: '300px' }}>
                        <code>{text}</code>
                    </div>
                </div>
            ),
            onOk() { },
        });

        return <span className='hoverLink cellDiv' style={{ minWidth: '120px' }} onClick={() => modal()}>
            <code style={{ fontSize: '95%' }}>{text.slice(0, 44)}&hellip;</code>
        </span>
    }

    return <span className='cellDiv' style={{ width: 'auto' }}>
        <code style={{ fontSize: '95%' }}>{text}</code>
    </span>;
};


@observer
class MessagePreview extends Component<{ msg: TopicMessage, previewFields: () => string[] }> {
    render() {
        const msg = this.props.msg;
        const value = msg.value;
        const fields = this.props.previewFields();

        try {
            let text: ReactNode = <></>;

            if (!value || msg.isValueNull) {
                // null: tombstone
                text = <><DeleteOutlined style={{ fontSize: 16, color: 'rgba(0,0,0, 0.35)', verticalAlign: 'text-bottom', marginRight: '4px', marginLeft: '1px' }} /><code>Tombstone</code></>
            }
            else if (msg.valueType == 'text') {
                // Raw Text (wtf :P)
                text = value;
            }
            else if (msg.valueType == 'binary') {
                // Binary data is displayed as hex dump
                text = msg.valueBinHexPreview;
            }
            else if (fields.length > 0) {
                // Json!
                // Construct our preview object
                const previewObj: any = {};
                const searchOptions = { caseSensitive: uiState.topicSettings.previewTagsCaseSensitive, returnFirstResult: uiState.topicSettings.previewMultiResultMode == 'showOnlyFirst' };
                for (let f of fields) {
                    const results = findElementDeep(value, f, searchOptions);

                    if (results.length > 0) {
                        const propName = (!searchOptions.returnFirstResult && uiState.topicSettings.previewShowResultCount)
                            ? `${results[0].propertyName}(${results.length})`
                            : results[0].propertyName;

                        if (results.length == 1 || searchOptions.returnFirstResult)
                            previewObj[propName] = results[0].value; // show only first value
                        else
                            previewObj[propName] = results.map(r => r.value); // show array of all found values
                    }
                }

                // text = cullText(JSON.stringify(value), 100);
                // text = JSON.stringify(previewObj, undefined, 2)
                text = JSON.stringify(previewObj, undefined, 4).removePrefix('{').removeSuffix('}').trim();
            }
            else {
                // Normal display (json, no filters). Just stringify the whole object
                text = cullText(JSON.stringify(value), 100);
            }

            return <code><span className='cellDiv' style={{ fontSize: '95%' }}>{text}</span></code>
        }
        catch (e) {
            return <span style={{ color: 'red' }}>Error in RenderPreview: {e.toString()}</span>
        }
    }
}


function RenderExpandedMessage(msg: TopicMessage, shouldExpand?: ((x: CollapsedFieldProps) => boolean)) {
    try {
        if (!msg || !msg.value) return <code>null</code>
        const shouldCollapse = shouldExpand ? shouldExpand : false;

        if (msg.valueType == 'binary') {
            const mode = 'ascii' as ('ascii' | 'raw' | 'hex');
            if (mode == 'raw') {
                return <code style={{ fontSize: '.85em', lineHeight: '1em', whiteSpace: 'normal' }}>{msg.value}</code>
            }
            else if (mode == 'hex') {
                const str = msg.value as string;
                var hex = '';
                for (var i = 0; i < str.length; i++) {
                    let n = str.charCodeAt(i).toString(16);
                    if (n.length == 1) n = '0' + n;
                    hex += n + ' ';
                }

                return <code style={{ fontSize: '.85em', lineHeight: '1em', whiteSpace: 'normal' }}>{hex}</code>
            }
            else {
                const str = msg.value as string;
                var result = '';
                const isPrintable = /[\x20-\x7E]/;
                for (var i = 0; i < str.length; i++) {
                    let ch = String.fromCharCode(str.charCodeAt(i)); // str.charAt(i);
                    ch = isPrintable.test(ch) ? ch : '. ';
                    result += ch + ' ';
                }

                return <code style={{ fontSize: '.85em', lineHeight: '1em', whiteSpace: 'normal' }}>{result}</code>
            }
        }

        return (
            <>
                {/* <Affix offsetTop={30}>
                    <Button icon='copy' shape='circle' size='large'
                        style={{ float: 'right', margin: '1em', zIndex: 10 }} />
                </Affix> */}

                <ReactJson
                    style={{ fontSize: '.85em', lineHeight: '1em', whiteSpace: 'normal' }}
                    displayDataTypes={false} displayObjectSize={true} enableClipboard={false}
                    src={msg.value}
                    name={null}
                    collapseStringsAfterLength={40}
                    groupArraysAfterLength={100}
                    indentWidth={5}
                    iconStyle='triangle'
                    collapsed={2}
                    shouldCollapse={shouldCollapse}
                />
            </>
        )
    }
    catch (e) {
        return <span style={{ color: 'red' }}>Error in RenderExpandedMessage: {e.toString()}</span>
    }
}

@observer
class PreviewSettings extends Component<{ allCurrentKeys: string[], getShowDialog: () => boolean, setShowDialog: (show: boolean) => void }> {
    render() {

        const content = <>
            <Paragraph>
                <Text>
                    When viewing large messages we're often only interested in a few specific fields.
                            To make the preview more helpful, add all the json keys you want to see.<br />
                            Click on an existing tag to toggle it on/off, or <b>x</b> to remove it.<br />
                </Text>
            </Paragraph>
            <div style={{ padding: '1.5em 1em', background: 'rgba(200, 205, 210, 0.16)', borderRadius: '4px' }}>
                <CustomTagList tags={uiState.topicSettings.previewTags} allCurrentKeys={this.props.allCurrentKeys} />
            </div>
            <div style={{ marginTop: '1em' }}>
                <h3 style={{ marginBottom: '0.5em' }}>Settings</h3>
                <Space size='large'>
                    <OptionGroup label='Matching' options={{ 'Ignore Case': false, 'Case Sensitive': true }}
                        value={uiState.topicSettings.previewTagsCaseSensitive}
                        onChange={e => uiState.topicSettings.previewTagsCaseSensitive = e}
                    />
                    <OptionGroup label='Multiple Results' options={{ 'First result': 'showOnlyFirst', 'Show All': 'showAll' }}
                        value={uiState.topicSettings.previewMultiResultMode}
                        onChange={e => uiState.topicSettings.previewMultiResultMode = e}
                    />
                    {uiState.topicSettings.previewMultiResultMode == 'showAll' &&
                        <OptionGroup label='Result Count' options={{ 'Hide': false, 'As part of name': true }}
                            value={uiState.topicSettings.previewShowResultCount}
                            onChange={e => uiState.topicSettings.previewShowResultCount = e}
                        />
                    }
                </Space>
                {
                    // - Show Empty Messages: when unchecked, and the field-filters don't find anything, the whole message will be hidden instead of showing an empty "{}"
                    // - JS filters! You get a small textbox where you can type in something like those examples:
                    //     Example 1 | // if the name matches, show this prop in the preview
                    //               | if (prop.key == 'name') show(prop)

                    // - JS filters could also be submitted to the backend, so it can do the filtering there already
                }
                {
                    // <Checkbox
                    //     checked={uiSettings.topicList.previewShowEmptyMessages}
                    //     onChange={e => uiSettings.topicList.previewShowEmptyMessages = e.target.checked}
                    // >Show Empty Messages</Checkbox>
                }
            </div>
        </>

        return <Modal
            title={<span><FilterOutlined style={{ fontSize: '22px', verticalAlign: 'bottom', marginRight: '16px', color: 'hsla(209, 20%, 35%, 1)' }} />Preview Fields</span>}
            visible={this.props.getShowDialog()}
            onOk={() => this.props.setShowDialog(false)}
            onCancel={() => this.props.setShowDialog(false)}
            width={750}
            okText='Close'
            cancelButtonProps={{ style: { display: 'none' } }}
            closable={false}
            maskClosable={true}
        >
            {content}
        </Modal>;
    }
}

@observer
class ColumnSettings extends Component<{ allCurrentKeys: string[], getShowDialog: () => boolean, setShowDialog: (show: boolean) => void }> {

    render() {

        const content = <>
            <Paragraph>
                <Text>
                    Click on the column field on the text field and/or <b>x</b> on to remove it.<br />
                </Text>
            </Paragraph>
            <div style={{ padding: '1.5em 1em', background: 'rgba(200, 205, 210, 0.16)', borderRadius: '4px' }}>
                <ColumnOptions tags={uiState.topicSettings.previewColumnFields} />
            </div>
            <div style={{ marginTop: '1em' }}>
                <h3 style={{ marginBottom: '0.5em' }}>More Settings</h3>
                <Space size='large'>
                    <OptionGroup label='Timestamp' options={{ 'Local DateTime': 'default', 'Unix Seconds': 'unixSeconds', 'Relative': 'relative', 'Local Date': 'onlyDate', 'Local Time': 'onlyTime' }}
                        value={uiState.topicSettings.previewTimestamps}
                        onChange={e => uiState.topicSettings.previewTimestamps = e}
                    />
                </Space>
            </div>
        </>

        return <Modal
            title={<span><FilterOutlined style={{ fontSize: '22px', verticalAlign: 'bottom', marginRight: '16px', color: 'hsla(209, 20%, 35%, 1)' }} />Column Settings</span>}
            visible={this.props.getShowDialog()}
            onOk={() => this.props.setShowDialog(false)}
            onCancel={() => this.props.setShowDialog(false)}
            width={750}
            okText='Close'
            cancelButtonProps={{ style: { display: 'none' } }}
            closable={false}
            maskClosable={true}
        >
            {content}
        </Modal>;
    }
}

@observer
class ColumnOptions extends Component<{ tags: ColumnList[] }> {

    defaultColumnList: ColumnList[] = [
        { title: 'Offset', dataIndex: 'offset' },
        { title: 'Partition', dataIndex: 'partitionID' },
        { title: 'Timestamp', dataIndex: 'timestamp' },
        { title: 'Key', dataIndex: 'key' },
        { title: 'Value', dataIndex: 'value' },
        { title: 'Size', dataIndex: 'size' },
    ];

    render() {
        const defaultValues = uiState.topicSettings.previewColumnFields.map(column => column.title);
        const children = this.defaultColumnList.map((column: ColumnList) =>
            <Option value={column.dataIndex} key={column.dataIndex}>{column.title}</Option>
        );

        return <>
            <Select
                mode="multiple"
                style={{ width: '100%' }}
                placeholder="Currently on default View, please select"
                defaultValue={defaultValues}
                onChange={this.handleColumnListChange}
            >
                {children}
            </Select>
        </>
    }

    handleColumnListChange = (values: string[]) => {
        if (!values.length) {
            uiState.topicSettings.previewColumnFields = [];
        } else {
            const columnsSelected = values
                .map(value => this.defaultColumnList.find(columnList => columnList.dataIndex === value))
                .filter(columnList => !!columnList) as ColumnList[];
            uiState.topicSettings.previewColumnFields = columnsSelected;
        }
    }
}

@observer
class CustomTagList extends Component<{ tags: PreviewTag[], allCurrentKeys: string[] }> {
    @observable inputVisible = false;
    @observable inputValue = '';

    @observable activeTags: string[] = [];

    render() {

        const tagSuggestions = this.props.allCurrentKeys.filter(k => this.props.tags.all(t => t.value != k));

        return <>
            <AnimatePresence>
                <MotionDiv positionTransition>

                    {this.props.tags.map(v => <CustomTag key={v.value} tag={v} tagList={this} />)}

                    {this.inputVisible &&
                        <motion.span positionTransition>
                            {/* <Input
                                ref={r => { if (r) { r.focus(); } }}
                                type="text"
                                size="small"
                                style={{ width: 78 }}
                                value={this.inputValue}
                                onChange={e => this.inputValue = e.target.value}
                                onBlur={this.handleInputConfirm}
                                onPressEnter={this.handleInputConfirm}
                            /> */}
                            <span onKeyDown={e => {
                                if (e.key == 'Enter') this.handleInputConfirm();
                                if (e.key == 'Escape') { this.inputValue = ''; this.handleInputConfirm(); }
                            }}>
                                <AutoComplete
                                    ref={r => { if (r) { r.focus(); } }}

                                    dataSource={tagSuggestions}

                                    size="small"
                                    style={{ width: 130 }}
                                    value={this.inputValue}
                                    onChange={e => this.inputValue = e.toString()}
                                    onBlur={() => { this.handleInputConfirm(); }}
                                    filterOption={true}
                                />
                            </span>

                        </motion.span>
                    }

                    {!this.inputVisible &&
                        <motion.span positionTransition>
                            <Button onClick={() => this.inputVisible = true} size='small' type='dashed'>
                                <PlusOutlined style={{ color: '#999' }} />
                                <>Add Preview</>
                            </Button>
                        </motion.span>
                    }

                    <br />

                    {/* <Select<string> mode='tags'
                        style={{ minWidth: '26em' }} size='large'
                        placeholder='Enter properties for preview'
                    >
                        {tagSuggestions.map(k =>
                            <Select.Option key={k} value={k}>{k}</Select.Option>
                        )}
                    </Select> */}

                </MotionDiv>
            </AnimatePresence>
        </>
    }

    handleInputConfirm = () => {
        const tags = this.props.tags;
        const newTag = this.inputValue;
        if (newTag && tags.all(t => t.value != newTag)) {
            tags.push({ value: newTag, active: true });
        }
        this.inputVisible = false;
        this.inputValue = '';
    };

    get tags(): PreviewTag[] { return this.props.tags; }
    get tagNames(): string[] { return this.props.tags.map(t => t.value); }
    get activeTagNames(): string[] { return this.props.tags.filter(t => t.active).map(t => t.value); }

    setTagActive(tag: string, isActive: boolean) {
        if (!isActive) {
            this.activeTags.remove(tag);
        } else {
            this.activeTags.push(tag);
        }
    }

    removeTag(tag: string) {
        this.props.tags.removeAll(t => t.value === tag);
    }
}

@observer
class CustomTag extends Component<{ tag: PreviewTag, tagList: CustomTagList }> {
    @observable isActive = false;

    render() {
        const tag = this.props.tag;
        const list = this.props.tagList;
        const value = tag.value;

        return <motion.span>
            <Tag
                color={tag.active ? 'blue' : undefined}
                key={value}
                onClick={() => tag.active = !tag.active}
                closable
                onClose={() => list.removeTag(value)}
            >{value}</Tag>
        </motion.span>
    }
}


const makeHelpEntry = (title: string, content: ReactNode, popTitle?: string): ReactNode => (
    <Popover key={title} trigger='click' title={popTitle} content={content}>
        <Button type='link' size='small' style={{ fontSize: '1.2em' }}>{title}</Button>
    </Popover>
)

const helpEntries = [
    makeHelpEntry('Basics', <ul style={{ margin: 0, paddingInlineStart: '15px' }}>
        <li>Code is a javascript function body</li>
        <li>The context is re-used between messages, but every partition has its own context</li>
        <li>Return true to allow a message, Return false to discard the message</li>
    </ul>),
    makeHelpEntry('Parameters', <ul style={{ margin: 0, paddingInlineStart: '15px' }}>
        <li><span className='codeBox'>offset</span></li>
        <li><span className='codeBox'>partitionID</span></li>
        <li><span className='codeBox'>key</span></li>
        <li><span className='codeBox'>value</span></li>
    </ul>),
    makeHelpEntry('Examples', <ul style={{ margin: 0, paddingInlineStart: '15px' }}>
    <li><span className='codeBox'>return offset &gt; 10000 ;</span></li>
    <li><span className='codeBox'>return partitionID === 2;</span></li>
    <li><span className='codeBox'>return key == 'test-key';</span></li>
    <li><span className='codeBox'>return value == 'test-value';</span></li>
</ul>),
].genericJoin((last, cur, curIndex) => <div key={'separator_' + curIndex} style={{ display: 'inline', borderLeft: '1px solid #0003' }} />)

@observer
class MessageSearchFilterBar extends Component {
    /*
    todo:
        - does a click outside of the editor mean "ok" or "cancel"?
            - maybe don't allow closing by clicking outside?
            - ok: so we can make quick changes
        - maybe submit the code live, show syntax errors below
        - maybe havee a button that runs the code against the newest message?
     */

    @observable currentFilter: FilterEntry | null = null;
    currentFilterBackup: string | null = null; // json of 'currentFilter'
    currentIsNew = false; // true: 'onCancel' must remove the filter again

    @observable hasChanges = false; // used by editor; shows "revert changes" when true

    static readonly nameTip = <>
        <LayoutBypass justifyContent='flex-start'>
            <Tooltip placement='top' title={<span>Enter a custom name that will be shown in the list.<br />Otherwise the the code itself will be used as the name.</span>}>
                <QuestionCircleTwoTone twoToneColor='deepskyblue' style={{ fontSize: '15px' }} />
            </Tooltip>
        </LayoutBypass>
    </>

    render() {
        const settings = uiState.topicSettings.searchParams;

        return <div style={{ display: 'flex', flexWrap: 'wrap', flexDirection: 'row' }}>

            {/* Existing Tags List  */}
            {settings.filters?.map(e =>
                <Tag
                    style={{ userSelect: 'none' }}
                    className='filterTag'
                    key={e.id}
                    closable
                    color={e.isActive ? 'blue' : undefined}
                    onClose={() => settings.filters.remove(e)}
                >
                    <SettingOutlined
                        className='settingIconFilter'
                        onClick={() => {
                            this.currentIsNew = false;
                            this.currentFilterBackup = ToJson(e);
                            this.currentFilter = e;
                            this.hasChanges = false;
                        }}
                    />
                    <span className='filterName' style={{display: 'inline-block'}} onClick={() => e.isActive = !e.isActive}>
                        {e.name ? e.name : (e.code ? e.code : 'New Filter')}
                    </span>
                </Tag>
            )}

            {/* Add Filter Button */}
            <Tag onClick={() => transaction(() => {
                this.currentIsNew = true;
                this.currentFilterBackup = null;
                this.currentFilter = new FilterEntry();
                this.hasChanges = false;
                settings.filters.push(this.currentFilter);
            })}>
                <span style={{ verticalAlign: 'middle', marginTop: '-3px', }}> {/* marginRight: '4px' */}
                    <PlusIcon size='small' />
                </span>
                {/* <span>New Filter</span> */}
            </Tag>


            {/* Editor */}
            <Modal centered visible={this.currentFilter != null}
                //title='Edit Filter'
                closable={false}
                title={null}
                onOk={() => this.currentFilter = null}
                onCancel={() => this.currentFilter = null}

                destroyOnClose={true}
                footer={null}

                bodyStyle={{ paddingTop: '18px' }}
            >
                {this.currentFilter && <>

                    {/* Title */}
                    <span style={{ display: 'inline-flex', alignItems: 'center', marginTop: '1em' }}>
                        <span className='h3' style={{ marginRight: '0.3em' }}>Edit Filter</span>
                        <Button style={{
                            opacity: this.hasChanges ? 1 : 0,
                            transform: this.hasChanges ? '' : 'translate(-10px 0px)',
                            transition: 'all 0.4s ease-out',
                            fontFamily: '"Open Sans", sans-serif',
                            fontSize: '73%',
                        }}
                            danger type='dashed' size='small'
                            onClick={() => this.revertChanges()}
                        >
                            Revert Changes
                        </Button>
                    </span>

                    {/* Code Box */}
                    <Label text='Filter Code'>
                        {/* <TextArea
                            autoFocus={true}
                            value={this.currentFilter!.code}
                            onChange={e => { this.currentFilter!.code = e.target.value; this.hasChanges = true; }}
                            autoSize={{ minRows: 4, maxRows: 20 }}
                        /> */}
                        <Editor
                            value={this.currentFilter!.code}
                            onValueChange={code => { this.currentFilter!.code = code; this.hasChanges = true; }}
                            highlight={code => Prism.highlight(code, PrismLanguages["javascript"], "javascript")}
                            padding={10}
                            style={{
                                fontFamily: '"Fira code", "Fira Mono", monospace',
                                fontSize: 12,
                                minWidth: '300px',
                                minHeight: '200px',
                                border: '1px solid #0004',
                                outline: 'none',
                                borderRadius: '2px',
                            }}
                            textareaClassName='code-editor-textarea'
                        />
                    </Label>

                    {/* Help Bar */}
                    <Alert type='info' style={{ marginTop: '.5em', padding: '3px 8px', }} message={<>
                        <span style={{ fontFamily: '"Open Sans", sans-serif', fontWeight: 600, fontSize: '80%', color: '#0009' }}>
                            <span>Help:</span>
                            {helpEntries}
                        </span>
                    </>} />

                    {/* Name */}
                    <Label text='Display Name' textSuffix={MessageSearchFilterBar.nameTip} className='marginTop1em'>
                        <Input value={this.currentFilter!.name} onChange={e => { this.currentFilter!.name = e.target.value; this.hasChanges = true; }} placeholder='(optional)' />
                    </Label>
                </>}
            </Modal>
        </div>
    }



    revertChanges() {
        if (this.currentFilter && this.currentFilterBackup) {
            const restored = JSON.parse(this.currentFilterBackup);
            if (restored)
                Object.assign(this.currentFilter, restored);
            this.hasChanges = false;
        }
    }
}<|MERGE_RESOLUTION|>--- conflicted
+++ resolved
@@ -20,13 +20,8 @@
 import qs from 'query-string';
 import { parse as parseUrl, format as formatUrl } from "url";
 import { editQuery } from "../../../utils/queryHelper";
-<<<<<<< HEAD
-import { numberToThousandsString, renderTimestamp, Label, OptionGroup, StatusIndicator, QuickTable, LayoutBypass } from "../../../utils/tsxUtils";
-=======
 import { filterConverter } from "../../../utils/filterHelper";
 import { numberToThousandsString, renderTimestamp, ZeroSizeWrapper, Label, OptionGroup, StatusIndicator, QuickTable, LayoutBypass } from "../../../utils/tsxUtils";
->>>>>>> 4b794145
-
 import Octicon, { SkipIcon as OctoSkip } from '@primer/octicons-react';
 import { SyncIcon, XCircleIcon, PlusIcon } from '@primer/octicons-v2-react'
 
